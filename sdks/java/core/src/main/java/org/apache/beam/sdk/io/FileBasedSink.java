/*
 * Licensed to the Apache Software Foundation (ASF) under one
 * or more contributor license agreements.  See the NOTICE file
 * distributed with this work for additional information
 * regarding copyright ownership.  The ASF licenses this file
 * to you under the Apache License, Version 2.0 (the
 * "License"); you may not use this file except in compliance
 * with the License.  You may obtain a copy of the License at
 *
 *     http://www.apache.org/licenses/LICENSE-2.0
 *
 * Unless required by applicable law or agreed to in writing, software
 * distributed under the License is distributed on an "AS IS" BASIS,
 * WITHOUT WARRANTIES OR CONDITIONS OF ANY KIND, either express or implied.
 * See the License for the specific language governing permissions and
 * limitations under the License.
 */
package org.apache.beam.sdk.io;

import static com.google.common.base.MoreObjects.firstNonNull;
import static com.google.common.base.Preconditions.checkArgument;
import static com.google.common.base.Preconditions.checkNotNull;
import static com.google.common.base.Preconditions.checkState;
import static com.google.common.base.Verify.verifyNotNull;
import static org.apache.beam.sdk.io.WriteFiles.UNKNOWN_SHARDNUM;
import static org.apache.beam.sdk.values.TypeDescriptors.extractFromTypeParameters;

import com.google.common.annotations.VisibleForTesting;
import com.google.common.base.MoreObjects;
import com.google.common.collect.ImmutableList;
import com.google.common.collect.ImmutableSet;
import com.google.common.collect.Iterables;
import com.google.common.collect.Lists;
import com.google.common.collect.Maps;
import com.google.common.collect.Sets;
import java.io.IOException;
import java.io.InputStream;
import java.io.OutputStream;
import java.io.Serializable;
import java.nio.channels.WritableByteChannel;
import java.util.ArrayList;
import java.util.Arrays;
import java.util.Collection;
import java.util.Collections;
import java.util.HashSet;
import java.util.List;
import java.util.Map;
import java.util.Objects;
import java.util.Set;
import java.util.UUID;
import java.util.concurrent.atomic.AtomicLong;
import javax.annotation.Nullable;
import org.apache.beam.sdk.annotations.Experimental;
import org.apache.beam.sdk.annotations.Experimental.Kind;
import org.apache.beam.sdk.coders.CannotProvideCoderException;
import org.apache.beam.sdk.coders.Coder;
import org.apache.beam.sdk.coders.CoderException;
import org.apache.beam.sdk.coders.CoderRegistry;
import org.apache.beam.sdk.coders.NullableCoder;
import org.apache.beam.sdk.coders.StringUtf8Coder;
import org.apache.beam.sdk.coders.StructuredCoder;
import org.apache.beam.sdk.coders.VarIntCoder;
import org.apache.beam.sdk.io.fs.MatchResult;
import org.apache.beam.sdk.io.fs.MatchResult.Metadata;
import org.apache.beam.sdk.io.fs.MoveOptions.StandardMoveOptions;
import org.apache.beam.sdk.io.fs.ResolveOptions.StandardResolveOptions;
import org.apache.beam.sdk.io.fs.ResourceId;
import org.apache.beam.sdk.options.PipelineOptions;
import org.apache.beam.sdk.options.ValueProvider;
import org.apache.beam.sdk.options.ValueProvider.NestedValueProvider;
import org.apache.beam.sdk.options.ValueProvider.StaticValueProvider;
import org.apache.beam.sdk.transforms.DoFn;
import org.apache.beam.sdk.transforms.SerializableFunction;
import org.apache.beam.sdk.transforms.display.DisplayData;
import org.apache.beam.sdk.transforms.display.HasDisplayData;
import org.apache.beam.sdk.transforms.windowing.BoundedWindow;
import org.apache.beam.sdk.transforms.windowing.GlobalWindow;
import org.apache.beam.sdk.transforms.windowing.PaneInfo;
import org.apache.beam.sdk.transforms.windowing.PaneInfo.PaneInfoCoder;
import org.apache.beam.sdk.util.MimeTypes;
import org.apache.beam.sdk.values.KV;
import org.apache.beam.sdk.values.PCollectionView;
import org.apache.beam.sdk.values.TypeDescriptor;
import org.apache.beam.sdk.values.TypeDescriptors.TypeVariableExtractor;
import org.joda.time.Instant;
import org.joda.time.format.DateTimeFormat;
import org.joda.time.format.DateTimeFormatter;
import org.slf4j.Logger;
import org.slf4j.LoggerFactory;

/**
 * Abstract class for file-based output. An implementation of FileBasedSink writes file-based output
 * and defines the format of output files (how values are written, headers/footers, MIME type,
 * etc.).
 *
 * <p>At pipeline construction time, the methods of FileBasedSink are called to validate the sink
 * and to create a {@link WriteOperation} that manages the process of writing to the sink.
 *
 * <p>The process of writing to file-based sink is as follows:
 *
 * <ol>
 *   <li>An optional subclass-defined initialization,
 *   <li>a parallel write of bundles to temporary files, and finally,
 *   <li>these temporary files are renamed with final output filenames.
 * </ol>
 *
 * <p>In order to ensure fault-tolerance, a bundle may be executed multiple times (e.g., in the
 * event of failure/retry or for redundancy). However, exactly one of these executions will have its
 * result passed to the finalize method. Each call to {@link Writer#open} is passed a unique
 * <i>bundle id</i> when it is called by the WriteFiles transform, so even redundant or retried
 * bundles will have a unique way of identifying their output.
 *
 * <p>The bundle id should be used to guarantee that a bundle's output is unique. This uniqueness
 * guarantee is important; if a bundle is to be output to a file, for example, the name of the file
 * will encode the unique bundle id to avoid conflicts with other writers.
 *
 * <p>{@link FileBasedSink} can take a custom {@link FilenamePolicy} object to determine output
 * filenames, and this policy object can be used to write windowed or triggered PCollections into
 * separate files per window pane. This allows file output from unbounded PCollections, and also
 * works for bounded PCollecctions.
 *
 * <p>Supported file systems are those registered with {@link FileSystems}.
 *
 * @param <OutputT> the type of values written to the sink.
 */
@Experimental(Kind.FILESYSTEM)
public abstract class FileBasedSink<UserT, DestinationT, OutputT>
    implements Serializable, HasDisplayData {
  private static final Logger LOG = LoggerFactory.getLogger(FileBasedSink.class);
  static final String TEMP_DIRECTORY_PREFIX = ".temp-beam";

  /** @deprecated use {@link Compression}. */
  @Deprecated
  public enum CompressionType implements WritableByteChannelFactory {
    /** @see Compression#UNCOMPRESSED */
    UNCOMPRESSED(Compression.UNCOMPRESSED),

    /** @see Compression#GZIP */
    GZIP(Compression.GZIP),

    /** @see Compression#BZIP2 */
    BZIP2(Compression.BZIP2),

    /** @see Compression#DEFLATE */
    DEFLATE(Compression.DEFLATE);

    private Compression canonical;

    CompressionType(Compression canonical) {
      this.canonical = canonical;
    }

    @Override
    public String getSuggestedFilenameSuffix() {
      return canonical.getSuggestedSuffix();
    }

    @Override
    @Nullable
    public String getMimeType() {
      return (canonical == Compression.UNCOMPRESSED) ? null : MimeTypes.BINARY;
    }

    @Override
    public WritableByteChannel create(WritableByteChannel channel) throws IOException {
      return canonical.writeCompressed(channel);
    }

    public static CompressionType fromCanonical(Compression canonical) {
      switch(canonical) {
        case AUTO:
          throw new IllegalArgumentException("AUTO is not supported for writing");

        case UNCOMPRESSED:
          return UNCOMPRESSED;

        case GZIP:
          return GZIP;

        case BZIP2:
          return BZIP2;

        case ZIP:
          throw new IllegalArgumentException("ZIP is unsupported");

        case DEFLATE:
          return DEFLATE;

        default:
          throw new UnsupportedOperationException("Unsupported compression type: " + canonical);
      }
    }
  }

  /**
   * This is a helper function for turning a user-provided output filename prefix and converting it
   * into a {@link ResourceId} for writing output files. See {@link TextIO.Write#to(String)} for an
   * example use case.
   *
   * <p>Typically, the input prefix will be something like {@code /tmp/foo/bar}, and the user would
   * like output files to be named as {@code /tmp/foo/bar-0-of-3.txt}. Thus, this function tries to
   * interpret the provided string as a file {@link ResourceId} path.
   *
   * <p>However, this may fail, for example if the user gives a prefix that is a directory. E.g.,
   * {@code /}, {@code gs://my-bucket}, or {@code c://}. In that case, interpreting the string as a
   * file will fail and this function will return a directory {@link ResourceId} instead.
   */
  @Experimental(Kind.FILESYSTEM)
  public static ResourceId convertToFileResourceIfPossible(String outputPrefix) {
    try {
      return FileSystems.matchNewResource(outputPrefix, false /* isDirectory */);
    } catch (Exception e) {
      return FileSystems.matchNewResource(outputPrefix, true /* isDirectory */);
    }
  }

  private final DynamicDestinations<?, DestinationT, OutputT> dynamicDestinations;

  /**
   * The {@link WritableByteChannelFactory} that is used to wrap the raw data output to the
   * underlying channel. The default is to not compress the output using {@link
   * Compression#UNCOMPRESSED}.
   */
  private final WritableByteChannelFactory writableByteChannelFactory;

  /**
   * A class that allows value-dependent writes in {@link FileBasedSink}.
   *
   * <p>Users can define a custom type to represent destinations, and provide a mapping to turn this
   * destination type into an instance of {@link FilenamePolicy}.
   */
  @Experimental(Kind.FILESYSTEM)
  public abstract static class DynamicDestinations<UserT, DestinationT, OutputT>
      implements HasDisplayData, Serializable {
    interface SideInputAccessor {
      <SideInputT> SideInputT sideInput(PCollectionView<SideInputT> view);
    }

    @Nullable private transient SideInputAccessor sideInputAccessor;

    static class SideInputAccessorViaProcessContext implements SideInputAccessor {
      private DoFn<?, ?>.ProcessContext processContext;

      SideInputAccessorViaProcessContext(DoFn<?, ?>.ProcessContext processContext) {
        this.processContext = processContext;
      }

      @Override
      public <SideInputT> SideInputT sideInput(PCollectionView<SideInputT> view) {
        return processContext.sideInput(view);
      }
    }

    /**
     * Override to specify that this object needs access to one or more side inputs. This side
     * inputs must be globally windowed, as they will be accessed from the global window.
     */
    public List<PCollectionView<?>> getSideInputs() {
      return ImmutableList.of();
    }

    /**
     * Returns the value of a given side input. The view must be present in {@link
     * #getSideInputs()}.
     */
    protected final <SideInputT> SideInputT sideInput(PCollectionView<SideInputT> view) {
      checkState(
          sideInputAccessor != null,
          "sideInput called on %s but side inputs have not been initialized",
          getClass().getName());
      return sideInputAccessor.sideInput(view);
    }

    final void setSideInputAccessor(SideInputAccessor sideInputAccessor) {
      this.sideInputAccessor = sideInputAccessor;
    }

    final void setSideInputAccessorFromProcessContext(DoFn<?, ?>.ProcessContext context) {
      this.sideInputAccessor = new SideInputAccessorViaProcessContext(context);
    }

    /** Convert an input record type into the output type. */
    public abstract OutputT formatRecord(UserT record);

    /**
     * Returns an object that represents at a high level the destination being written to. May not
     * return null. A destination must have deterministic hash and equality methods defined.
     */
    public abstract DestinationT getDestination(UserT element);

    /**
     * Returns the default destination. This is used for collections that have no elements as the
     * destination to write empty files to.
     */
    public abstract DestinationT getDefaultDestination();

    /**
     * Returns the coder for {@link DestinationT}. If this is not overridden, then the coder
     * registry will be use to find a suitable coder. This must be a deterministic coder, as {@link
     * DestinationT} will be used as a key type in a {@link
     * org.apache.beam.sdk.transforms.GroupByKey}.
     */
    @Nullable
    public Coder<DestinationT> getDestinationCoder() {
      return null;
    }

    /** Converts a destination into a {@link FilenamePolicy}. May not return null. */
    public abstract FilenamePolicy getFilenamePolicy(DestinationT destination);

    /** Populates the display data. */
    @Override
    public void populateDisplayData(DisplayData.Builder builder) {}

    // Gets the destination coder. If the user does not provide one, try to find one in the coder
    // registry. If no coder can be found, throws CannotProvideCoderException.
    final Coder<DestinationT> getDestinationCoderWithDefault(CoderRegistry registry)
        throws CannotProvideCoderException {
      Coder<DestinationT> destinationCoder = getDestinationCoder();
      if (destinationCoder != null) {
        return destinationCoder;
      }
      // If dynamicDestinations doesn't provide a coder, try to find it in the coder registry.
      @Nullable
      TypeDescriptor<DestinationT> descriptor =
          extractFromTypeParameters(
              this,
              DynamicDestinations.class,
              new TypeVariableExtractor<
                  DynamicDestinations<UserT, DestinationT, OutputT>, DestinationT>() {});
      try {
        return registry.getCoder(descriptor);
      } catch (CannotProvideCoderException e) {
        throw new CannotProvideCoderException(
            "Failed to infer coder for DestinationT from type "
                + descriptor + ", please provide it explicitly by overriding getDestinationCoder()",
            e);
      }
    }
  }

  /** A naming policy for output files. */
  @Experimental(Kind.FILESYSTEM)
  public abstract static class FilenamePolicy implements Serializable {
    /**
     * When a sink has requested windowed or triggered output, this method will be invoked to return
     * the file {@link ResourceId resource} to be created given the base output directory and a
     * {@link OutputFileHints} containing information about the file, including a suggested
     * extension (e.g. coming from {@link Compression}).
     *
     * <p>The policy must return unique and consistent filenames for different windows and panes.
     */
    @Experimental(Kind.FILESYSTEM)
    public abstract ResourceId windowedFilename(
        int shardNumber,
        int numShards,
        BoundedWindow window,
        PaneInfo paneInfo,
        OutputFileHints outputFileHints);

    /**
     * When a sink has not requested windowed or triggered output, this method will be invoked to
     * return the file {@link ResourceId resource} to be created given the base output directory and
     * a {@link OutputFileHints} containing information about the file, including a suggested (e.g.
     * coming from {@link Compression}).
     *
     * <p>The shardNumber and numShards parameters, should be used by the policy to generate unique
     * and consistent filenames.
     */
    @Experimental(Kind.FILESYSTEM)
    @Nullable
    public abstract ResourceId unwindowedFilename(
        int shardNumber, int numShards, OutputFileHints outputFileHints);

    /** Populates the display data. */
    public void populateDisplayData(DisplayData.Builder builder) {}
  }

  /** The directory to which files will be written. */
  private final ValueProvider<ResourceId> tempDirectoryProvider;

  private static class ExtractDirectory implements SerializableFunction<ResourceId, ResourceId> {
    @Override
    public ResourceId apply(ResourceId input) {
      return input.getCurrentDirectory();
    }
  }

  /**
   * Construct a {@link FileBasedSink} with the given temp directory, producing uncompressed files.
   */
  @Experimental(Kind.FILESYSTEM)
  public FileBasedSink(
      ValueProvider<ResourceId> tempDirectoryProvider,
      DynamicDestinations<?, DestinationT, OutputT> dynamicDestinations) {
    this(tempDirectoryProvider, dynamicDestinations, Compression.UNCOMPRESSED);
  }

  /** Construct a {@link FileBasedSink} with the given temp directory and output channel type. */
  @Experimental(Kind.FILESYSTEM)
  public FileBasedSink(
      ValueProvider<ResourceId> tempDirectoryProvider,
      DynamicDestinations<?, DestinationT, OutputT> dynamicDestinations,
      WritableByteChannelFactory writableByteChannelFactory) {
    this.tempDirectoryProvider =
        NestedValueProvider.of(tempDirectoryProvider, new ExtractDirectory());
    this.dynamicDestinations = checkNotNull(dynamicDestinations);
    this.writableByteChannelFactory = writableByteChannelFactory;
  }

  /** Construct a {@link FileBasedSink} with the given temp directory and output channel type. */
  @Experimental(Kind.FILESYSTEM)
  public FileBasedSink(
      ValueProvider<ResourceId> tempDirectoryProvider,
      DynamicDestinations<?, DestinationT, OutputT> dynamicDestinations,
      Compression compression) {
    this(tempDirectoryProvider, dynamicDestinations, CompressionType.fromCanonical(compression));
  }

  /** Return the {@link DynamicDestinations} used. */
  @SuppressWarnings("unchecked")
  public DynamicDestinations<UserT, DestinationT, OutputT> getDynamicDestinations() {
    return (DynamicDestinations<UserT, DestinationT, OutputT>) dynamicDestinations;
  }

  /**
   * Returns the directory inside which temprary files will be written according to the configured
   * {@link FilenamePolicy}.
   */
  @Experimental(Kind.FILESYSTEM)
  public ValueProvider<ResourceId> getTempDirectoryProvider() {
    return tempDirectoryProvider;
  }

  public void validate(PipelineOptions options) {}

  /** Return a subclass of {@link WriteOperation} that will manage the write to the sink. */
  public abstract WriteOperation<DestinationT, OutputT> createWriteOperation();

  public void populateDisplayData(DisplayData.Builder builder) {
    getDynamicDestinations().populateDisplayData(builder);
  }

  /**
   * Abstract operation that manages the process of writing to {@link FileBasedSink}.
   *
   * <p>The primary responsibilities of the WriteOperation is the management of output files. During
   * a write, {@link Writer}s write bundles to temporary file locations. After the bundles have been
   * written,
   *
   * <ol>
   *   <li>{@link WriteOperation#finalizeDestination} is given a list of the temporary files
   *       containing the output bundles.
   *   <li>During finalize, these temporary files are copied to final output locations and named
   *       according to a file naming template.
   *   <li>Finally, any temporary files that were created during the write are removed.
   * </ol>
   *
   * <p>Subclass implementations of WriteOperation must implement {@link
   * WriteOperation#createWriter} to return a concrete FileBasedSinkWriter.
   *
   * <h2>Temporary and Output File Naming:</h2>
   *
   * <p>During the write, bundles are written to temporary files using the tempDirectory that can be
   * provided via the constructor of WriteOperation. These temporary files will be named {@code
   * {tempDirectory}/{bundleId}}, where bundleId is the unique id of the bundle. For example, if
   * tempDirectory is "gs://my-bucket/my_temp_output", the output for a bundle with bundle id 15723
   * will be "gs://my-bucket/my_temp_output/15723".
   *
   * <p>Final output files are written to the location specified by the {@link FilenamePolicy}. If
   * no filename policy is specified, then the {@link DefaultFilenamePolicy} will be used. The
   * directory that the files are written to is determined by the {@link FilenamePolicy} instance.
   *
   * <p>Note that in the case of permanent failure of a bundle's write, no clean up of temporary
   * files will occur.
   *
   * <p>If there are no elements in the PCollection being written, no output will be generated.
   *
   * @param <OutputT> the type of values written to the sink.
   */
  public abstract static class WriteOperation<DestinationT, OutputT> implements Serializable {
    /** The Sink that this WriteOperation will write to. */
    protected final FileBasedSink<?, DestinationT, OutputT> sink;

    /** Directory for temporary output files. */
    protected final ValueProvider<ResourceId> tempDirectory;

    /** Whether windowed writes are being used. */
    @Experimental(Kind.FILESYSTEM)
    protected boolean windowedWrites;

    /** Constructs a temporary file resource given the temporary directory and a filename. */
    @Experimental(Kind.FILESYSTEM)
    protected static ResourceId buildTemporaryFilename(ResourceId tempDirectory, String filename)
        throws IOException {
      return tempDirectory.resolve(filename, StandardResolveOptions.RESOLVE_FILE);
    }

    /**
     * Constructs a WriteOperation using the default strategy for generating a temporary directory
     * from the base output filename.
     *
     * <p>Default is a uniquely named subdirectory of the provided tempDirectory, e.g. if
     * tempDirectory is /path/to/foo/, the temporary directory will be
     * /path/to/foo/temp-beam-foo-$date.
     *
     * @param sink the FileBasedSink that will be used to configure this write operation.
     */
    public WriteOperation(FileBasedSink<?, DestinationT, OutputT> sink) {
      this(
          sink,
          NestedValueProvider.of(sink.getTempDirectoryProvider(), new TemporaryDirectoryBuilder()));
    }

    private static class TemporaryDirectoryBuilder
        implements SerializableFunction<ResourceId, ResourceId> {
      private static final AtomicLong TEMP_COUNT = new AtomicLong(0);
      private static final DateTimeFormatter TEMPDIR_TIMESTAMP =
          DateTimeFormat.forPattern("yyyy-MM-dd_HH-mm-ss");
      // The intent of the code is to have a consistent value of tempDirectory across
      // all workers, which wouldn't happen if now() was called inline.
      private final String timestamp = Instant.now().toString(TEMPDIR_TIMESTAMP);
      // Multiple different sinks may be used in the same output directory; use tempId to create a
      // separate temp directory for each.
      private final Long tempId = TEMP_COUNT.getAndIncrement();

      @Override
      public ResourceId apply(ResourceId tempDirectory) {
        // Temp directory has a timestamp and a unique ID
        String tempDirName = String.format(TEMP_DIRECTORY_PREFIX + "-%s-%s", timestamp, tempId);
        return tempDirectory
            .getCurrentDirectory()
            .resolve(tempDirName, StandardResolveOptions.RESOLVE_DIRECTORY);
      }
    }

    /**
     * Create a new WriteOperation.
     *
     * @param sink the FileBasedSink that will be used to configure this write operation.
     * @param tempDirectory the base directory to be used for temporary output files.
     */
    @Experimental(Kind.FILESYSTEM)
    public WriteOperation(FileBasedSink<?, DestinationT, OutputT> sink, ResourceId tempDirectory) {
      this(sink, StaticValueProvider.of(tempDirectory));
    }

    private WriteOperation(
        FileBasedSink<?, DestinationT, OutputT> sink, ValueProvider<ResourceId> tempDirectory) {
      this.sink = sink;
      this.tempDirectory = tempDirectory;
      this.windowedWrites = false;
    }

    /**
     * Clients must implement to return a subclass of {@link Writer}. This method must not mutate
     * the state of the object.
     */
    public abstract Writer<DestinationT, OutputT> createWriter() throws Exception;

    /** Indicates that the operation will be performing windowed writes. */
    public void setWindowedWrites(boolean windowedWrites) {
      this.windowedWrites = windowedWrites;
    }

    /*
     * Remove temporary files after finalization.
     *
     * <p>In the case where we are doing global-window, untriggered writes, we remove the entire
     * temporary directory, rather than specifically removing the files from writerResults, because
     * writerResults includes only successfully completed bundles, and we'd like to clean up the
     * failed ones too. The reason we remove files here rather than in finalize is that finalize
     * might be called multiple times (e.g. if the bundle contained multiple destinations), and
     * deleting the entire directory can't be done until all calls to finalize.
     *
     * <p>When windows or triggers are specified, files are generated incrementally so deleting the
     * entire directory in finalize is incorrect. If windowedWrites is true, we instead delete the
     * files individually. This means that some temporary files generated by failed bundles might
     * not be cleaned up. Note that {@link WriteFiles} does attempt clean up files if exceptions
     * are thrown, however there are still some scenarios where temporary files might be left.
     */
    public void removeTemporaryFiles(Collection<ResourceId> filenames) throws IOException {
      removeTemporaryFiles(filenames, !windowedWrites);
    }

    @Experimental(Kind.FILESYSTEM)
<<<<<<< HEAD
    protected final List<KV<FileResult<DestinationT>, ResourceId>> buildOutputFilenames(
        @Nullable DestinationT dest,
        @Nullable BoundedWindow window,
        @Nullable Integer numShards,
        Iterable<FileResult<DestinationT>> writerResults) {
      for (FileResult<DestinationT> res : writerResults) {
=======
    protected final List<KV<FileResult<DestinationT>, ResourceId>> finalizeDestination(
        @Nullable DestinationT dest,
        @Nullable BoundedWindow window,
        @Nullable Integer numShards,
        Collection<FileResult<DestinationT>> existingResults) throws Exception {
      Collection<FileResult<DestinationT>> completeResults =
          windowedWrites
              ? existingResults
              : createMissingEmptyShards(dest, numShards, existingResults);

      for (FileResult<DestinationT> res : completeResults) {
>>>>>>> 717c059f
        checkArgument(
            Objects.equals(dest, res.getDestination()),
            "File result has wrong destination: expected %s, got %s",
            dest, res.getDestination());
        checkArgument(
            Objects.equals(window, res.getWindow()),
            "File result has wrong window: expected %s, got %s",
            window, res.getWindow());
      }
      List<KV<FileResult<DestinationT>, ResourceId>> outputFilenames = Lists.newArrayList();

      final int effectiveNumShards;
      if (numShards != null) {
        effectiveNumShards = numShards;
<<<<<<< HEAD
        for (FileResult<DestinationT> res : writerResults) {
=======
        for (FileResult<DestinationT> res : completeResults) {
>>>>>>> 717c059f
          checkArgument(
              res.getShard() != UNKNOWN_SHARDNUM,
              "Fixed sharding into %s shards was specified, "
                  + "but file result %s does not specify a shard",
              numShards,
              res);
        }
      } else {
<<<<<<< HEAD
        effectiveNumShards = Iterables.size(writerResults);
        for (FileResult<DestinationT> res : writerResults) {
=======
        effectiveNumShards = Iterables.size(completeResults);
        for (FileResult<DestinationT> res : completeResults) {
>>>>>>> 717c059f
          checkArgument(
              res.getShard() == UNKNOWN_SHARDNUM,
              "Runner-chosen sharding was specified, "
                  + "but file result %s explicitly specifies a shard",
              res);
        }
      }

      List<FileResult<DestinationT>> resultsWithShardNumbers = Lists.newArrayList();
      if (numShards != null) {
<<<<<<< HEAD
        resultsWithShardNumbers = Lists.newArrayList(writerResults);
      } else {
        checkState(
            !windowedWrites,
            "When doing windowed writes, shards should have been assigned when writing");
        // Sort files for idempotence. Sort by temporary filename.
        // Note that this codepath should not be used when processing triggered windows. In the
        // case of triggers, the list of FileResult objects in the Finalize iterable is not
        // deterministic, and might change over retries. This breaks the assumption below that
        // sorting the FileResult objects provides idempotency.
        List<FileResult<DestinationT>> sortedByTempFilename =
            Ordering.from(
                    new Comparator<FileResult<DestinationT>>() {
                      @Override
                      public int compare(
                          FileResult<DestinationT> first, FileResult<DestinationT> second) {
                        String firstFilename = first.getTempFilename().toString();
                        String secondFilename = second.getTempFilename().toString();
                        return firstFilename.compareTo(secondFilename);
                      }
                    })
                .sortedCopy(writerResults);
        for (int i = 0; i < sortedByTempFilename.size(); i++) {
          resultsWithShardNumbers.add(sortedByTempFilename.get(i).withShard(i));
=======
        resultsWithShardNumbers = Lists.newArrayList(completeResults);
      } else {
        int i = 0;
        for (FileResult<DestinationT> res : completeResults) {
          resultsWithShardNumbers.add(res.withShard(i++));
>>>>>>> 717c059f
        }
      }

      Map<ResourceId, FileResult<DestinationT>> distinctFilenames = Maps.newHashMap();
      for (FileResult<DestinationT> result : resultsWithShardNumbers) {
        checkArgument(
            result.getShard() != UNKNOWN_SHARDNUM, "Should have set shard number on %s", result);
        ResourceId finalFilename = result.getDestinationFile(
<<<<<<< HEAD
=======
            windowedWrites,
>>>>>>> 717c059f
            getSink().getDynamicDestinations(),
            effectiveNumShards,
            getSink().getWritableByteChannelFactory());
        checkArgument(
            !distinctFilenames.containsKey(finalFilename),
            "Filename policy must generate unique filenames, but generated the same name %s "
                + "for file results %s and %s",
            finalFilename,
            result,
            distinctFilenames.get(finalFilename));
        distinctFilenames.put(finalFilename, result);
        outputFilenames.add(KV.of(result, finalFilename));
      }
      return outputFilenames;
    }

    private Collection<FileResult<DestinationT>> createMissingEmptyShards(
        @Nullable DestinationT dest,
        @Nullable Integer numShards,
        Collection<FileResult<DestinationT>> existingResults)
        throws Exception {
      Collection<FileResult<DestinationT>> completeResults;
      LOG.info("Finalizing for destination {} num shards {}.", dest, existingResults.size());
      if (numShards != null) {
        checkArgument(
            existingResults.size() <= numShards,
            "Fixed sharding into %s shards was specified, but got %s file results",
            numShards,
            existingResults.size());
      }
      // We must always output at least 1 shard, and honor user-specified numShards
      // if set.
      Set<Integer> missingShardNums;
      if (numShards == null) {
        missingShardNums =
            existingResults.isEmpty() ? ImmutableSet.of(UNKNOWN_SHARDNUM) : ImmutableSet.of();
      } else {
        missingShardNums = Sets.newHashSet();
        for (int i = 0; i < numShards; ++i) {
          missingShardNums.add(i);
        }
        for (FileResult<DestinationT> res : existingResults) {
          checkArgument(
              res.getShard() != UNKNOWN_SHARDNUM,
              "Fixed sharding into %s shards was specified, "
                  + "but file result %s does not specify a shard",
              numShards,
              res);
          missingShardNums.remove(res.getShard());
        }
      }
      completeResults = Lists.newArrayList(existingResults);
      if (!missingShardNums.isEmpty()) {
        LOG.info(
            "Creating {} empty output shards in addition to {} written for destination {}.",
            missingShardNums.size(),
            existingResults.size(),
            dest);
        for (int shard : missingShardNums) {
          String uuid = UUID.randomUUID().toString();
          LOG.info("Opening empty writer {} for destination {}", uuid, dest);
          Writer<DestinationT, ?> writer = createWriter();
          writer.setDestination(dest);
          // Currently this code path is only called in the unwindowed case.
          writer.open(uuid);
          writer.close();
          completeResults.add(
              new FileResult<>(
                  writer.getOutputFile(),
                  shard,
                  GlobalWindow.INSTANCE,
                  PaneInfo.ON_TIME_AND_ONLY_FIRING,
                  dest));
        }
        LOG.debug("Done creating extra shards for {}.", dest);
      }
      return completeResults;
    }

    /**
     * Copy temporary files to final output filenames using the file naming template.
     *
     * <p>Can be called from subclasses that override {@link WriteOperation#finalizeDestination}.
     *
     * <p>Files will be named according to the {@link FilenamePolicy}. The order of the output files
     * will be the same as the sorted order of the input filenames. In other words (when using
     * {@link DefaultFilenamePolicy}), if the input filenames are ["C", "A", "B"], baseFilename (int
     * the policy) is "dir/file", the extension is ".txt", and the fileNamingTemplate is
     * "-SSS-of-NNN", the contents of A will be copied to dir/file-000-of-003.txt, the contents of B
     * will be copied to dir/file-001-of-003.txt, etc.
     */
    @VisibleForTesting
    @Experimental(Kind.FILESYSTEM)
<<<<<<< HEAD
    final void copyToOutputFiles(
        List<KV<FileResult<DestinationT>, ResourceId>> resultsToFinalFilenames) throws IOException {
      int numFiles = resultsToFinalFilenames.size();
      if (numFiles > 0) {
        LOG.debug("Copying {} files.", numFiles);
        List<ResourceId> srcFiles = new ArrayList<>(resultsToFinalFilenames.size());
        List<ResourceId> dstFiles = new ArrayList<>(resultsToFinalFilenames.size());
        for (KV<FileResult<DestinationT>, ResourceId> entry : resultsToFinalFilenames) {
          srcFiles.add(entry.getKey().getTempFilename());
          dstFiles.add(entry.getValue());
          LOG.info(
              "Will copy temporary file {} to final location {}",
              entry.getKey().getTempFilename(),
              entry.getValue());
        }
        // During a failure case, files may have been deleted in an earlier step. Thus
        // we ignore missing files here.
        FileSystems.copy(srcFiles, dstFiles, StandardMoveOptions.IGNORE_MISSING_FILES);
      } else {
        LOG.info("No output files to write.");
=======
    final void moveToOutputFiles(
        List<KV<FileResult<DestinationT>, ResourceId>> resultsToFinalFilenames) throws IOException {
      int numFiles = resultsToFinalFilenames.size();

      LOG.debug("Copying {} files.", numFiles);
      List<ResourceId> srcFiles = new ArrayList<>();
      List<ResourceId> dstFiles = new ArrayList<>();
      for (KV<FileResult<DestinationT>, ResourceId> entry : resultsToFinalFilenames) {
        srcFiles.add(entry.getKey().getTempFilename());
        dstFiles.add(entry.getValue());
        LOG.info(
            "Will copy temporary file {} to final location {}", entry.getKey(), entry.getValue());
>>>>>>> 717c059f
      }
      // During a failure case, files may have been deleted in an earlier step. Thus
      // we ignore missing files here.
      FileSystems.copy(srcFiles, dstFiles, StandardMoveOptions.IGNORE_MISSING_FILES);
      removeTemporaryFiles(srcFiles);
    }

    /**
     * Removes temporary output files. Uses the temporary directory to find files to remove.
     *
     * <p>Can be called from subclasses that override {@link WriteOperation#finalizeDestination}.
     * <b>Note:</b>If finalize is overridden and does <b>not</b> rename or otherwise finalize
     * temporary files, this method will remove them.
     */
    @VisibleForTesting
    @Experimental(Kind.FILESYSTEM)
    final void removeTemporaryFiles(
        Collection<ResourceId> knownFiles, boolean shouldRemoveTemporaryDirectory)
        throws IOException {
      ResourceId tempDir = tempDirectory.get();
      LOG.debug("Removing temporary bundle output files in {}.", tempDir);

      // To partially mitigate the effects of filesystems with eventually-consistent
      // directory matching APIs, we remove not only files that the filesystem says exist
      // in the directory (which may be incomplete), but also files that are known to exist
      // (produced by successfully completed bundles).

      // This may still fail to remove temporary outputs of some failed bundles, but at least
      // the common case (where all bundles succeed) is guaranteed to be fully addressed.
      Set<ResourceId> allMatches = new HashSet<>(knownFiles);
      for (ResourceId match : allMatches) {
        LOG.info("Will remove known temporary file {}", match);
      }
      // TODO: Windows OS cannot resolves and matches '*' in the path,
      // ignore the exception for now to avoid failing the pipeline.
      if (shouldRemoveTemporaryDirectory) {
        try {
          MatchResult singleMatch =
              Iterables.getOnlyElement(
                  FileSystems.match(Collections.singletonList(tempDir.toString() + "*")));
          for (Metadata matchResult : singleMatch.metadata()) {
            if (allMatches.add(matchResult.resourceId())) {
              LOG.info("Will also remove unknown temporary file {}", matchResult.resourceId());
            }
          }
        } catch (Exception e) {
          LOG.warn("Failed to match temporary files under: [{}].", tempDir);
        }
      }
      FileSystems.delete(allMatches, StandardMoveOptions.IGNORE_MISSING_FILES);

      if (shouldRemoveTemporaryDirectory) {
        // Deletion of the temporary directory might fail, if not all temporary files are removed.
        try {
          FileSystems.delete(
              Collections.singletonList(tempDir), StandardMoveOptions.IGNORE_MISSING_FILES);
        } catch (Exception e) {
          LOG.warn("Failed to remove temporary directory: [{}].", tempDir);
        }
      }
    }

    /** Returns the FileBasedSink for this write operation. */
    public FileBasedSink<?, DestinationT, OutputT> getSink() {
      return sink;
    }

    @Override
    public String toString() {
      return getClass().getSimpleName()
          + "{"
          + "tempDirectory="
          + tempDirectory
          + ", windowedWrites="
          + windowedWrites
          + '}';
    }
  }

  /** Returns the {@link WritableByteChannelFactory} used. */
  protected final WritableByteChannelFactory getWritableByteChannelFactory() {
    return writableByteChannelFactory;
  }

  /**
   * Abstract writer that writes a bundle to a {@link FileBasedSink}. Subclass implementations
   * provide a method that can write a single value to a {@link WritableByteChannel}.
   *
   * <p>Subclass implementations may also override methods that write headers and footers before and
   * after the values in a bundle, respectively, as well as provide a MIME type for the output
   * channel.
   *
   * <p>Multiple {@link Writer} instances may be created on the same worker, and therefore any
   * access to static members or methods should be thread safe.
   *
   * @param <OutputT> the type of values to write.
   */
  public abstract static class Writer<DestinationT, OutputT> {
    private static final Logger LOG = LoggerFactory.getLogger(Writer.class);

    private final WriteOperation<DestinationT, OutputT> writeOperation;

    /** Unique id for this output bundle. */
    private @Nullable String id;

    private @Nullable DestinationT destination;

    /** The output file for this bundle. May be null if opening failed. */
    private @Nullable ResourceId outputFile;

    /** The channel to write to. */
    private @Nullable WritableByteChannel channel;

    /**
     * The MIME type used in the creation of the output channel (if the file system supports it).
     *
     * <p>This is the default for the sink, but it may be overridden by a supplied {@link
     * WritableByteChannelFactory}. For example, {@link TextIO.Write} uses {@link MimeTypes#TEXT} by
     * default but if {@link Compression#BZIP2} is set then the MIME type will be overridden to
     * {@link MimeTypes#BINARY}.
     */
    @Nullable private final String mimeType;

    /** Construct a new {@link Writer} that will produce files of the given MIME type. */
    public Writer(WriteOperation<DestinationT, OutputT> writeOperation, String mimeType) {
      checkNotNull(writeOperation);
      this.writeOperation = writeOperation;
      this.mimeType = mimeType;
    }

    /**
     * Called with the channel that a subclass will write its header, footer, and values to.
     * Subclasses should either keep a reference to the channel provided or create and keep a
     * reference to an appropriate object that they will use to write to it.
     *
     * <p>Called before any subsequent calls to writeHeader, writeFooter, and write.
     */
    protected abstract void prepareWrite(WritableByteChannel channel) throws Exception;

    /**
     * Writes header at the beginning of output files. Nothing by default; subclasses may override.
     */
    protected void writeHeader() throws Exception {}

    /** Writes footer at the end of output files. Nothing by default; subclasses may override. */
    protected void writeFooter() throws Exception {}

    /**
     * Called after all calls to {@link #writeHeader}, {@link #write} and {@link #writeFooter}. If
     * any resources opened in the write processes need to be flushed, flush them here.
     */
    protected void finishWrite() throws Exception {}

    /**
     * Opens a uniquely named temporary file and initializes the writer using {@link #prepareWrite}.
     *
     * <p>The unique id that is given to open should be used to ensure that the writer's output does
     * not interfere with the output of other Writers, as a bundle may be executed many times for
     * fault tolerance.
     */
    public final void open(String uId) throws Exception {
      this.id = uId;
      ResourceId tempDirectory = getWriteOperation().tempDirectory.get();
      outputFile = tempDirectory.resolve(id, StandardResolveOptions.RESOLVE_FILE);
      verifyNotNull(
          outputFile, "FileSystems are not allowed to return null from resolve: %s", tempDirectory);

      final WritableByteChannelFactory factory =
          getWriteOperation().getSink().writableByteChannelFactory;
      // The factory may force a MIME type or it may return null, indicating to use the sink's MIME.
      String channelMimeType = firstNonNull(factory.getMimeType(), mimeType);
      WritableByteChannel tempChannel = FileSystems.create(outputFile, channelMimeType);
      try {
        channel = factory.create(tempChannel);
      } catch (Exception e) {
        // If we have opened the underlying channel but fail to open the compression channel,
        // we should still close the underlying channel.
        closeChannelAndThrow(tempChannel, outputFile, e);
      }

      // The caller shouldn't have to close() this Writer if it fails to open(), so close
      // the channel if prepareWrite() or writeHeader() fails.
      String step = "";
      try {
        LOG.debug("Preparing write to {}.", outputFile);
        prepareWrite(channel);

        LOG.debug("Writing header to {}.", outputFile);
        writeHeader();
      } catch (Exception e) {
        LOG.error("Beginning write to {} failed, closing channel.", step, outputFile, e);
        closeChannelAndThrow(channel, outputFile, e);
      }

      LOG.debug("Starting write of bundle {} to {}.", this.id, outputFile);
    }

    /** Called for each value in the bundle. */
    public abstract void write(OutputT value) throws Exception;

    public ResourceId getOutputFile() {
      return outputFile;
    }

    // Helper function to close a channel, on exception cases.
    // Always throws prior exception, with any new closing exception suppressed.
    private static void closeChannelAndThrow(
        WritableByteChannel channel, ResourceId filename, Exception prior) throws Exception {
      try {
        channel.close();
      } catch (Exception e) {
        LOG.error("Closing channel for {} failed.", filename, e);
        prior.addSuppressed(e);
        throw prior;
      }
    }

    public final void cleanup() throws Exception {
      if (outputFile != null) {
        LOG.info("Deleting temporary file {}", outputFile);
        // outputFile may be null if open() was not called or failed.
        FileSystems.delete(
            Collections.singletonList(outputFile), StandardMoveOptions.IGNORE_MISSING_FILES);
      }
    }

    /** Closes the channel and returns the bundle result. */
    public final void close() throws Exception {
      checkState(outputFile != null, "FileResult.close cannot be called with a null outputFile");
      LOG.debug("Closing {}", outputFile);

      try {
        writeFooter();
      } catch (Exception e) {
        closeChannelAndThrow(channel, outputFile, e);
      }

      try {
        finishWrite();
      } catch (Exception e) {
        closeChannelAndThrow(channel, outputFile, e);
      }

      // It is valid for a subclass to either close the channel or not.
      // They would typically close the channel e.g. if they are wrapping it in another channel
      // and the wrapper needs to be closed.
      if (channel.isOpen()) {
        LOG.debug("Closing channel to {}.", outputFile);
        try {
          channel.close();
        } catch (Exception e) {
          throw new IOException(String.format("Failed closing channel to %s", outputFile), e);
        }
      }
      LOG.info("Successfully wrote temporary file {}", outputFile);
    }

    /** Return the WriteOperation that this Writer belongs to. */
    public WriteOperation<DestinationT, OutputT> getWriteOperation() {
      return writeOperation;
    }

    void setDestination(DestinationT destination) {
      this.destination = destination;
    }

    /** Return the user destination object for this writer. */
    public DestinationT getDestination() {
      return destination;
    }
  }

  /**
   * Result of a single bundle write. Contains the filename produced by the bundle, and if known the
   * final output filename.
   */
  public static final class FileResult<DestinationT> {
    private final ResourceId tempFilename;
    private final int shard;
    private final BoundedWindow window;
    private final PaneInfo paneInfo;
    private final DestinationT destination;

    @Experimental(Kind.FILESYSTEM)
    public FileResult(
        ResourceId tempFilename,
        int shard,
        BoundedWindow window,
        PaneInfo paneInfo,
        DestinationT destination) {
      checkArgument(window != null, "window can not be null");
      checkArgument(paneInfo != null, "paneInfo can not be null");
      this.tempFilename = tempFilename;
      this.shard = shard;
      this.window = window;
      this.paneInfo = paneInfo;
      this.destination = destination;
    }

    @Experimental(Kind.FILESYSTEM)
    public ResourceId getTempFilename() {
      return tempFilename;
    }

    public int getShard() {
      return shard;
    }

    public FileResult<DestinationT> withShard(int shard) {
      return new FileResult<>(tempFilename, shard, window, paneInfo, destination);
    }

    public @Nullable BoundedWindow getWindow() {
      return window;
    }

    public PaneInfo getPaneInfo() {
      return paneInfo;
    }

    public DestinationT getDestination() {
      return destination;
    }

    @Experimental(Kind.FILESYSTEM)
    public ResourceId getDestinationFile(
        boolean windowedWrites,
        DynamicDestinations<?, DestinationT, ?> dynamicDestinations,
        int numShards,
        OutputFileHints outputFileHints) {
      checkArgument(getShard() != UNKNOWN_SHARDNUM);
      checkArgument(numShards > 0);
      FilenamePolicy policy = dynamicDestinations.getFilenamePolicy(destination);
      if (windowedWrites) {
        return policy.windowedFilename(
            getShard(), numShards, getWindow(), getPaneInfo(), outputFileHints);
      } else {
        return policy.unwindowedFilename(getShard(), numShards, outputFileHints);
      }
    }

    public String toString() {
      return MoreObjects.toStringHelper(FileResult.class)
          .add("tempFilename", tempFilename)
          .add("shard", shard)
          .add("window", window)
          .add("paneInfo", paneInfo)
          .toString();
    }
  }

  /** A coder for {@link FileResult} objects. */
  public static final class FileResultCoder<DestinationT>
      extends StructuredCoder<FileResult<DestinationT>> {
    private static final Coder<String> FILENAME_CODER = StringUtf8Coder.of();
    private static final Coder<Integer> SHARD_CODER = VarIntCoder.of();
    private static final Coder<PaneInfo> PANE_INFO_CODER = NullableCoder.of(PaneInfoCoder.INSTANCE);
    private final Coder<BoundedWindow> windowCoder;
    private final Coder<DestinationT> destinationCoder;

    protected FileResultCoder(
        Coder<BoundedWindow> windowCoder, Coder<DestinationT> destinationCoder) {
      this.windowCoder = NullableCoder.of(windowCoder);
      this.destinationCoder = destinationCoder;
    }

    public static <DestinationT> FileResultCoder<DestinationT> of(
        Coder<BoundedWindow> windowCoder, Coder<DestinationT> destinationCoder) {
      return new FileResultCoder<>(windowCoder, destinationCoder);
    }

    @Override
    public List<? extends Coder<?>> getCoderArguments() {
      return Arrays.asList(windowCoder);
    }

    @Override
    public void encode(FileResult<DestinationT> value, OutputStream outStream) throws IOException {
      if (value == null) {
        throw new CoderException("cannot encode a null value");
      }
      FILENAME_CODER.encode(value.getTempFilename().toString(), outStream);
      windowCoder.encode(value.getWindow(), outStream);
      PANE_INFO_CODER.encode(value.getPaneInfo(), outStream);
      SHARD_CODER.encode(value.getShard(), outStream);
      destinationCoder.encode(value.getDestination(), outStream);
    }

    @Override
    public FileResult<DestinationT> decode(InputStream inStream) throws IOException {
      String tempFilename = FILENAME_CODER.decode(inStream);
      BoundedWindow window = windowCoder.decode(inStream);
      PaneInfo paneInfo = PANE_INFO_CODER.decode(inStream);
      int shard = SHARD_CODER.decode(inStream);
      DestinationT destination = destinationCoder.decode(inStream);
      return new FileResult<>(
          FileSystems.matchNewResource(tempFilename, false /* isDirectory */),
          shard,
          window,
          paneInfo,
          destination);
    }

    @Override
    public void verifyDeterministic() throws NonDeterministicException {
      FILENAME_CODER.verifyDeterministic();
      windowCoder.verifyDeterministic();
      PANE_INFO_CODER.verifyDeterministic();
      SHARD_CODER.verifyDeterministic();
      destinationCoder.verifyDeterministic();
    }
  }

  /**
   * Provides hints about how to generate output files, such as a suggested filename suffix (e.g.
   * based on the compression type), and the file MIME type.
   */
  public interface OutputFileHints extends Serializable {
    /**
     * Returns the MIME type that should be used for the files that will hold the output data. May
     * return {@code null} if this {@code WritableByteChannelFactory} does not meaningfully change
     * the MIME type (e.g., for {@link Compression#UNCOMPRESSED}).
     *
     * @see MimeTypes
     * @see <a href=
     *     'http://www.iana.org/assignments/media-types/media-types.xhtml'>http://www.iana.org/assignments/media-types/media-types.xhtml</a>
     */
    @Nullable
    String getMimeType();

    /**
     * @return an optional filename suffix, eg, ".gz" is returned for {@link Compression#GZIP}
     */
    @Nullable
    String getSuggestedFilenameSuffix();
  }

  /**
   * Implementations create instances of {@link WritableByteChannel} used by {@link FileBasedSink}
   * and related classes to allow <em>decorating</em>, or otherwise transforming, the raw data that
   * would normally be written directly to the {@link WritableByteChannel} passed into {@link
   * WritableByteChannelFactory#create(WritableByteChannel)}.
   *
   * <p>Subclasses should override {@link #toString()} with something meaningful, as it is used when
   * building {@link DisplayData}.
   */
  public interface WritableByteChannelFactory extends OutputFileHints {
    /**
     * @param channel the {@link WritableByteChannel} to wrap
     * @return the {@link WritableByteChannel} to be used during output
     */
    WritableByteChannel create(WritableByteChannel channel) throws IOException;
  }
}<|MERGE_RESOLUTION|>--- conflicted
+++ resolved
@@ -584,14 +584,6 @@
     }
 
     @Experimental(Kind.FILESYSTEM)
-<<<<<<< HEAD
-    protected final List<KV<FileResult<DestinationT>, ResourceId>> buildOutputFilenames(
-        @Nullable DestinationT dest,
-        @Nullable BoundedWindow window,
-        @Nullable Integer numShards,
-        Iterable<FileResult<DestinationT>> writerResults) {
-      for (FileResult<DestinationT> res : writerResults) {
-=======
     protected final List<KV<FileResult<DestinationT>, ResourceId>> finalizeDestination(
         @Nullable DestinationT dest,
         @Nullable BoundedWindow window,
@@ -603,7 +595,6 @@
               : createMissingEmptyShards(dest, numShards, existingResults);
 
       for (FileResult<DestinationT> res : completeResults) {
->>>>>>> 717c059f
         checkArgument(
             Objects.equals(dest, res.getDestination()),
             "File result has wrong destination: expected %s, got %s",
@@ -618,11 +609,7 @@
       final int effectiveNumShards;
       if (numShards != null) {
         effectiveNumShards = numShards;
-<<<<<<< HEAD
-        for (FileResult<DestinationT> res : writerResults) {
-=======
         for (FileResult<DestinationT> res : completeResults) {
->>>>>>> 717c059f
           checkArgument(
               res.getShard() != UNKNOWN_SHARDNUM,
               "Fixed sharding into %s shards was specified, "
@@ -631,13 +618,8 @@
               res);
         }
       } else {
-<<<<<<< HEAD
-        effectiveNumShards = Iterables.size(writerResults);
-        for (FileResult<DestinationT> res : writerResults) {
-=======
         effectiveNumShards = Iterables.size(completeResults);
         for (FileResult<DestinationT> res : completeResults) {
->>>>>>> 717c059f
           checkArgument(
               res.getShard() == UNKNOWN_SHARDNUM,
               "Runner-chosen sharding was specified, "
@@ -648,38 +630,11 @@
 
       List<FileResult<DestinationT>> resultsWithShardNumbers = Lists.newArrayList();
       if (numShards != null) {
-<<<<<<< HEAD
-        resultsWithShardNumbers = Lists.newArrayList(writerResults);
-      } else {
-        checkState(
-            !windowedWrites,
-            "When doing windowed writes, shards should have been assigned when writing");
-        // Sort files for idempotence. Sort by temporary filename.
-        // Note that this codepath should not be used when processing triggered windows. In the
-        // case of triggers, the list of FileResult objects in the Finalize iterable is not
-        // deterministic, and might change over retries. This breaks the assumption below that
-        // sorting the FileResult objects provides idempotency.
-        List<FileResult<DestinationT>> sortedByTempFilename =
-            Ordering.from(
-                    new Comparator<FileResult<DestinationT>>() {
-                      @Override
-                      public int compare(
-                          FileResult<DestinationT> first, FileResult<DestinationT> second) {
-                        String firstFilename = first.getTempFilename().toString();
-                        String secondFilename = second.getTempFilename().toString();
-                        return firstFilename.compareTo(secondFilename);
-                      }
-                    })
-                .sortedCopy(writerResults);
-        for (int i = 0; i < sortedByTempFilename.size(); i++) {
-          resultsWithShardNumbers.add(sortedByTempFilename.get(i).withShard(i));
-=======
         resultsWithShardNumbers = Lists.newArrayList(completeResults);
       } else {
         int i = 0;
         for (FileResult<DestinationT> res : completeResults) {
           resultsWithShardNumbers.add(res.withShard(i++));
->>>>>>> 717c059f
         }
       }
 
@@ -688,10 +643,7 @@
         checkArgument(
             result.getShard() != UNKNOWN_SHARDNUM, "Should have set shard number on %s", result);
         ResourceId finalFilename = result.getDestinationFile(
-<<<<<<< HEAD
-=======
             windowedWrites,
->>>>>>> 717c059f
             getSink().getDynamicDestinations(),
             effectiveNumShards,
             getSink().getWritableByteChannelFactory());
@@ -785,28 +737,6 @@
      */
     @VisibleForTesting
     @Experimental(Kind.FILESYSTEM)
-<<<<<<< HEAD
-    final void copyToOutputFiles(
-        List<KV<FileResult<DestinationT>, ResourceId>> resultsToFinalFilenames) throws IOException {
-      int numFiles = resultsToFinalFilenames.size();
-      if (numFiles > 0) {
-        LOG.debug("Copying {} files.", numFiles);
-        List<ResourceId> srcFiles = new ArrayList<>(resultsToFinalFilenames.size());
-        List<ResourceId> dstFiles = new ArrayList<>(resultsToFinalFilenames.size());
-        for (KV<FileResult<DestinationT>, ResourceId> entry : resultsToFinalFilenames) {
-          srcFiles.add(entry.getKey().getTempFilename());
-          dstFiles.add(entry.getValue());
-          LOG.info(
-              "Will copy temporary file {} to final location {}",
-              entry.getKey().getTempFilename(),
-              entry.getValue());
-        }
-        // During a failure case, files may have been deleted in an earlier step. Thus
-        // we ignore missing files here.
-        FileSystems.copy(srcFiles, dstFiles, StandardMoveOptions.IGNORE_MISSING_FILES);
-      } else {
-        LOG.info("No output files to write.");
-=======
     final void moveToOutputFiles(
         List<KV<FileResult<DestinationT>, ResourceId>> resultsToFinalFilenames) throws IOException {
       int numFiles = resultsToFinalFilenames.size();
@@ -819,7 +749,6 @@
         dstFiles.add(entry.getValue());
         LOG.info(
             "Will copy temporary file {} to final location {}", entry.getKey(), entry.getValue());
->>>>>>> 717c059f
       }
       // During a failure case, files may have been deleted in an earlier step. Thus
       // we ignore missing files here.
