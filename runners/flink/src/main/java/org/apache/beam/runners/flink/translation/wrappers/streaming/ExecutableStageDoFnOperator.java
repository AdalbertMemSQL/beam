/*
 * Licensed to the Apache Software Foundation (ASF) under one
 * or more contributor license agreements.  See the NOTICE file
 * distributed with this work for additional information
 * regarding copyright ownership.  The ASF licenses this file
 * to you under the Apache License, Version 2.0 (the
 * "License"); you may not use this file except in compliance
 * with the License.  You may obtain a copy of the License at
 *
 *     http://www.apache.org/licenses/LICENSE-2.0
 *
 * Unless required by applicable law or agreed to in writing, software
 * distributed under the License is distributed on an "AS IS" BASIS,
 * WITHOUT WARRANTIES OR CONDITIONS OF ANY KIND, either express or implied.
 * See the License for the specific language governing permissions and
 * limitations under the License.
 */
package org.apache.beam.runners.flink.translation.wrappers.streaming;

import static org.apache.flink.util.Preconditions.checkNotNull;

import java.io.IOException;
import java.nio.ByteBuffer;
import java.util.ArrayDeque;
import java.util.Arrays;
import java.util.Collection;
import java.util.Collections;
import java.util.EnumMap;
import java.util.HashMap;
import java.util.Iterator;
import java.util.List;
import java.util.Locale;
import java.util.Map;
import java.util.Optional;
import java.util.UUID;
import java.util.concurrent.LinkedBlockingQueue;
import java.util.concurrent.locks.Lock;
import java.util.concurrent.locks.ReentrantLock;
import java.util.function.BiConsumer;
import java.util.function.Consumer;
import java.util.function.Supplier;
import java.util.stream.Collectors;
import javax.annotation.Nullable;
import org.apache.beam.model.fnexecution.v1.BeamFnApi.ProcessBundleProgressResponse;
import org.apache.beam.model.fnexecution.v1.BeamFnApi.ProcessBundleResponse;
import org.apache.beam.model.fnexecution.v1.BeamFnApi.StateKey.TypeCase;
import org.apache.beam.model.pipeline.v1.RunnerApi;
import org.apache.beam.runners.core.DoFnRunner;
import org.apache.beam.runners.core.LateDataUtils;
import org.apache.beam.runners.core.StateInternals;
import org.apache.beam.runners.core.StateNamespace;
import org.apache.beam.runners.core.StateNamespaces;
import org.apache.beam.runners.core.StateTag;
import org.apache.beam.runners.core.StateTags;
import org.apache.beam.runners.core.StatefulDoFnRunner;
import org.apache.beam.runners.core.TimerInternals;
import org.apache.beam.runners.core.construction.Timer;
import org.apache.beam.runners.core.construction.graph.ExecutableStage;
import org.apache.beam.runners.core.construction.graph.UserStateReference;
import org.apache.beam.runners.flink.translation.functions.FlinkExecutableStageContextFactory;
import org.apache.beam.runners.flink.translation.functions.FlinkStreamingSideInputHandlerFactory;
import org.apache.beam.runners.flink.translation.types.CoderTypeSerializer;
import org.apache.beam.runners.fnexecution.control.BundleProgressHandler;
import org.apache.beam.runners.fnexecution.control.ExecutableStageContext;
import org.apache.beam.runners.fnexecution.control.OutputReceiverFactory;
import org.apache.beam.runners.fnexecution.control.ProcessBundleDescriptors;
import org.apache.beam.runners.fnexecution.control.ProcessBundleDescriptors.TimerSpec;
import org.apache.beam.runners.fnexecution.control.RemoteBundle;
import org.apache.beam.runners.fnexecution.control.StageBundleFactory;
import org.apache.beam.runners.fnexecution.provisioning.JobInfo;
import org.apache.beam.runners.fnexecution.state.StateRequestHandler;
import org.apache.beam.runners.fnexecution.state.StateRequestHandlers;
import org.apache.beam.sdk.coders.Coder;
import org.apache.beam.sdk.coders.VoidCoder;
import org.apache.beam.sdk.fn.IdGenerator;
import org.apache.beam.sdk.fn.data.FnDataReceiver;
import org.apache.beam.sdk.options.PipelineOptions;
import org.apache.beam.sdk.state.BagState;
import org.apache.beam.sdk.state.TimeDomain;
import org.apache.beam.sdk.transforms.DoFn;
import org.apache.beam.sdk.transforms.DoFnSchemaInformation;
import org.apache.beam.sdk.transforms.join.RawUnionValue;
import org.apache.beam.sdk.transforms.windowing.BoundedWindow;
import org.apache.beam.sdk.transforms.windowing.PaneInfo;
import org.apache.beam.sdk.util.WindowedValue;
import org.apache.beam.sdk.values.KV;
import org.apache.beam.sdk.values.PCollectionView;
import org.apache.beam.sdk.values.TupleTag;
import org.apache.beam.sdk.values.WindowingStrategy;
import org.apache.beam.vendor.grpc.v1p21p0.com.google.protobuf.ByteString;
import org.apache.beam.vendor.guava.v26_0_jre.com.google.common.base.Charsets;
import org.apache.beam.vendor.guava.v26_0_jre.com.google.common.base.Preconditions;
import org.apache.beam.vendor.sdk.v2.sdk.extensions.protobuf.ByteStringCoder;
import org.apache.flink.api.common.state.ListStateDescriptor;
import org.apache.flink.api.common.typeutils.base.StringSerializer;
import org.apache.flink.api.java.functions.KeySelector;
import org.apache.flink.runtime.state.AbstractKeyedStateBackend;
import org.apache.flink.runtime.state.KeyGroupRange;
import org.apache.flink.runtime.state.KeyedStateBackend;
import org.apache.flink.streaming.api.operators.InternalTimer;
import org.apache.flink.streaming.api.watermark.Watermark;
import org.apache.flink.streaming.runtime.streamrecord.StreamRecord;
import org.joda.time.Instant;
import org.slf4j.Logger;
import org.slf4j.LoggerFactory;

/**
 * This operator is the streaming equivalent of the {@link
 * org.apache.beam.runners.flink.translation.functions.FlinkExecutableStageFunction}. It sends all
 * received elements to the SDK harness and emits the received back elements to the downstream
 * operators. It also takes care of handling side inputs and state.
 *
 * <p>TODO Integrate support for progress updates and metrics
 */
public class ExecutableStageDoFnOperator<InputT, OutputT> extends DoFnOperator<InputT, OutputT> {

  private static final Logger LOG = LoggerFactory.getLogger(ExecutableStageDoFnOperator.class);

  private final RunnerApi.ExecutableStagePayload payload;
  private final JobInfo jobInfo;
  private final FlinkExecutableStageContextFactory contextFactory;
  private final Map<String, TupleTag<?>> outputMap;
  private final Map<RunnerApi.ExecutableStagePayload.SideInputId, PCollectionView<?>> sideInputIds;
  /** A lock which has to be acquired when concurrently accessing state and timers. */
  private final ReentrantLock stateBackendLock;

  private transient ExecutableStageContext stageContext;
  private transient StateRequestHandler stateRequestHandler;
  private transient BundleProgressHandler progressHandler;
  private transient StageBundleFactory stageBundleFactory;
  private transient ExecutableStage executableStage;
  private transient SdkHarnessDoFnRunner<InputT, OutputT> sdkHarnessRunner;
  private transient long backupWatermarkHold = Long.MIN_VALUE;

  /** Constructor. */
  public ExecutableStageDoFnOperator(
      String stepName,
      Coder<WindowedValue<InputT>> windowedInputCoder,
      Coder<InputT> inputCoder,
      Map<TupleTag<?>, Coder<?>> outputCoders,
      TupleTag<OutputT> mainOutputTag,
      List<TupleTag<?>> additionalOutputTags,
      OutputManagerFactory<OutputT> outputManagerFactory,
      Map<Integer, PCollectionView<?>> sideInputTagMapping,
      Collection<PCollectionView<?>> sideInputs,
      Map<RunnerApi.ExecutableStagePayload.SideInputId, PCollectionView<?>> sideInputIds,
      PipelineOptions options,
      RunnerApi.ExecutableStagePayload payload,
      JobInfo jobInfo,
      FlinkExecutableStageContextFactory contextFactory,
      Map<String, TupleTag<?>> outputMap,
      WindowingStrategy windowingStrategy,
      Coder keyCoder,
      KeySelector<WindowedValue<InputT>, ?> keySelector) {
    super(
        new NoOpDoFn(),
        stepName,
        windowedInputCoder,
        inputCoder,
        outputCoders,
        mainOutputTag,
        additionalOutputTags,
        outputManagerFactory,
        windowingStrategy,
        sideInputTagMapping,
        sideInputs,
        options,
        keyCoder,
        keySelector,
        DoFnSchemaInformation.create(),
        Collections.emptyMap());
    this.payload = payload;
    this.jobInfo = jobInfo;
    this.contextFactory = contextFactory;
    this.outputMap = outputMap;
    this.sideInputIds = sideInputIds;
    this.stateBackendLock = new ReentrantLock();
  }

  @Override
  protected Lock getLockToAcquireForStateAccessDuringBundles() {
    return stateBackendLock;
  }

  @Override
  public void open() throws Exception {
    executableStage = ExecutableStage.fromPayload(payload);
    initializeUserState(executableStage, getKeyedStateBackend());
    // TODO: Wire this into the distributed cache and make it pluggable.
    // TODO: Do we really want this layer of indirection when accessing the stage bundle factory?
    // It's a little strange because this operator is responsible for the lifetime of the stage
    // bundle "factory" (manager?) but not the job or Flink bundle factories. How do we make
    // ownership of the higher level "factories" explicit? Do we care?
    stageContext = contextFactory.get(jobInfo);

    stageBundleFactory = stageContext.getStageBundleFactory(executableStage);
    stateRequestHandler = getStateRequestHandler(executableStage);
    progressHandler =
        new BundleProgressHandler() {
          @Override
          public void onProgress(ProcessBundleProgressResponse progress) {
            if (flinkMetricContainer != null) {
              flinkMetricContainer.updateMetrics(stepName, progress.getMonitoringInfosList());
            }
          }

          @Override
          public void onCompleted(ProcessBundleResponse response) {
            if (flinkMetricContainer != null) {
              flinkMetricContainer.updateMetrics(stepName, response.getMonitoringInfosList());
            }
          }
        };

    // This will call {@code createWrappingDoFnRunner} which needs the above dependencies.
    super.open();
  }

  private StateRequestHandler getStateRequestHandler(ExecutableStage executableStage) {

    final StateRequestHandler sideInputStateHandler;
    if (executableStage.getSideInputs().size() > 0) {
      checkNotNull(super.sideInputHandler);
      StateRequestHandlers.SideInputHandlerFactory sideInputHandlerFactory =
          Preconditions.checkNotNull(
              FlinkStreamingSideInputHandlerFactory.forStage(
                  executableStage, sideInputIds, super.sideInputHandler));
      try {
        sideInputStateHandler =
            StateRequestHandlers.forSideInputHandlerFactory(
                ProcessBundleDescriptors.getSideInputs(executableStage), sideInputHandlerFactory);
      } catch (IOException e) {
        throw new RuntimeException("Failed to initialize SideInputHandler", e);
      }
    } else {
      sideInputStateHandler = StateRequestHandler.unsupported();
    }

    final StateRequestHandler userStateRequestHandler;
    if (executableStage.getUserStates().size() > 0) {
      if (keyedStateInternals == null) {
        throw new IllegalStateException("Input must be keyed when user state is used");
      }
      userStateRequestHandler =
          StateRequestHandlers.forBagUserStateHandlerFactory(
              stageBundleFactory.getProcessBundleDescriptor(),
              new BagUserStateFactory(
                  () -> UUID.randomUUID().toString(),
                  keyedStateInternals,
                  getKeyedStateBackend(),
                  stateBackendLock,
                  keyCoder));
    } else {
      userStateRequestHandler = StateRequestHandler.unsupported();
    }

    EnumMap<TypeCase, StateRequestHandler> handlerMap = new EnumMap<>(TypeCase.class);
    handlerMap.put(TypeCase.ITERABLE_SIDE_INPUT, sideInputStateHandler);
    handlerMap.put(TypeCase.MULTIMAP_SIDE_INPUT, sideInputStateHandler);
    handlerMap.put(TypeCase.MULTIMAP_KEYS_SIDE_INPUT, sideInputStateHandler);
    handlerMap.put(TypeCase.BAG_USER_STATE, userStateRequestHandler);

    return StateRequestHandlers.delegateBasedUponType(handlerMap);
  }

  static class BagUserStateFactory<V, W extends BoundedWindow>
      implements StateRequestHandlers.BagUserStateHandlerFactory<ByteString, V, W> {

    private final StateInternals stateInternals;
    private final KeyedStateBackend<ByteBuffer> keyedStateBackend;
    /** Lock to hold whenever accessing the state backend. */
    private final Lock stateBackendLock;
    /** For debugging: The key coder used by the Runner. */
    @Nullable private final Coder runnerKeyCoder;
    /** For debugging: Same as keyedStateBackend but upcasted, to access key group meta info. */
    @Nullable private final AbstractKeyedStateBackend<ByteBuffer> keyStateBackendWithKeyGroupInfo;
    /** Holds the valid cache token for user state for this operator. */
    private final ByteString cacheToken;

    BagUserStateFactory(
        IdGenerator cacheTokenGenerator,
        StateInternals stateInternals,
        KeyedStateBackend<ByteBuffer> keyedStateBackend,
        Lock stateBackendLock,
        @Nullable Coder runnerKeyCoder) {
      this.stateInternals = stateInternals;
      this.keyedStateBackend = keyedStateBackend;
      this.stateBackendLock = stateBackendLock;
      if (keyedStateBackend instanceof AbstractKeyedStateBackend) {
        // This will always succeed, unless a custom state backend is used which does not extend
        // AbstractKeyedStateBackend. This is unlikely but we should still consider this case.
        this.keyStateBackendWithKeyGroupInfo =
            (AbstractKeyedStateBackend<ByteBuffer>) keyedStateBackend;
      } else {
        this.keyStateBackendWithKeyGroupInfo = null;
      }
      this.runnerKeyCoder = runnerKeyCoder;
      this.cacheToken = ByteString.copyFrom(cacheTokenGenerator.getId().getBytes(Charsets.UTF_8));
    }

    @Override
    public StateRequestHandlers.BagUserStateHandler<ByteString, V, W> forUserState(
        // Transform id not used because multiple operators with state will not
        // be fused together. See GreedyPCollectionFusers
        String pTransformId,
        String userStateId,
        Coder<ByteString> keyCoder,
        Coder<V> valueCoder,
        Coder<W> windowCoder) {
      return new StateRequestHandlers.BagUserStateHandler<ByteString, V, W>() {

        @Override
        public Iterable<V> get(ByteString key, W window) {
          try {
            stateBackendLock.lock();
            prepareStateBackend(key);
            StateNamespace namespace = StateNamespaces.window(windowCoder, window);
            if (LOG.isDebugEnabled()) {
              LOG.debug(
                  "State get for {} {} {} {}",
                  pTransformId,
                  userStateId,
                  Arrays.toString(keyedStateBackend.getCurrentKey().array()),
                  window);
            }
            BagState<V> bagState =
                stateInternals.state(namespace, StateTags.bag(userStateId, valueCoder));

            return bagState.read();
          } finally {
            stateBackendLock.unlock();
          }
        }

        @Override
        public void append(ByteString key, W window, Iterator<V> values) {
          try {
            stateBackendLock.lock();
            prepareStateBackend(key);
            StateNamespace namespace = StateNamespaces.window(windowCoder, window);
            if (LOG.isDebugEnabled()) {
              LOG.debug(
                  "State append for {} {} {} {}",
                  pTransformId,
                  userStateId,
                  Arrays.toString(keyedStateBackend.getCurrentKey().array()),
                  window);
            }
            BagState<V> bagState =
                stateInternals.state(namespace, StateTags.bag(userStateId, valueCoder));
            while (values.hasNext()) {
              bagState.add(values.next());
            }
          } finally {
            stateBackendLock.unlock();
          }
        }

        @Override
        public void clear(ByteString key, W window) {
          try {
            stateBackendLock.lock();
            prepareStateBackend(key);
            StateNamespace namespace = StateNamespaces.window(windowCoder, window);
            if (LOG.isDebugEnabled()) {
              LOG.debug(
                  "State clear for {} {} {} {}",
                  pTransformId,
                  userStateId,
                  Arrays.toString(keyedStateBackend.getCurrentKey().array()),
                  window);
            }
            BagState<V> bagState =
                stateInternals.state(namespace, StateTags.bag(userStateId, valueCoder));
            bagState.clear();
          } finally {
            stateBackendLock.unlock();
          }
        }

        @Override
        public Optional<ByteString> getCacheToken() {
          // Cache tokens remains valid for the life time of the operator
          return Optional.of(cacheToken);
        }

        private void prepareStateBackend(ByteString key) {
          // Key for state request is shipped encoded with NESTED context.
          ByteBuffer encodedKey = FlinkKeyUtils.fromEncodedKey(key);
          keyedStateBackend.setCurrentKey(encodedKey);
          if (keyStateBackendWithKeyGroupInfo != null) {
            int currentKeyGroupIndex = keyStateBackendWithKeyGroupInfo.getCurrentKeyGroupIndex();
            KeyGroupRange keyGroupRange = keyStateBackendWithKeyGroupInfo.getKeyGroupRange();
            Preconditions.checkState(
                keyGroupRange.contains(currentKeyGroupIndex),
                "The current key '%s' with key group index '%s' does not belong to the key group range '%s'. Runner keyCoder: %s. Ptransformid: %s Userstateid: %s",
                Arrays.toString(key.toByteArray()),
                currentKeyGroupIndex,
                keyGroupRange,
                runnerKeyCoder,
                pTransformId,
                userStateId);
          }
        }
      };
    }
  }

  /**
   * Note: This is only relevant when we have a stateful DoFn. We want to control the key of the
   * state backend ourselves and we must avoid any concurrent setting of the current active key. By
   * overwriting this, we also prevent unnecessary serialization as the key has to be encoded as a
   * byte array.
   */
  @Override
  public void setKeyContextElement1(StreamRecord record) {}

  /**
   * We don't want to set anything here. This is due to asynchronous nature of processing elements
   * from the SDK Harness. The Flink runtime sets the current key before calling {@code
   * processElement}, but this does not work when sending elements to the SDK harness which may be
   * processed at an arbitrary later point in time. State for keys is also accessed asynchronously
   * via state requests.
   *
   * <p>We set the key only as it is required for 1) State requests 2) Timers (setting/firing).
   */
  @Override
  public void setCurrentKey(Object key) {}

  @Override
  public ByteBuffer getCurrentKey() {
    // This is the key retrieved by HeapInternalTimerService when setting a Flink timer.
    // Note: Only called by the TimerService. Must be guarded by a lock.
    Preconditions.checkState(
        stateBackendLock.isLocked(),
        "State backend must be locked when retrieving the current key.");
    return this.<ByteBuffer>getKeyedStateBackend().getCurrentKey();
  }

  private void setTimer(WindowedValue<InputT> timerElement, TimerInternals.TimerData timerData) {
    try {
      LOG.debug("Setting timer: {} {}", timerElement, timerData);
      // KvToByteBufferKeySelector returns the key encoded
      ByteBuffer encodedKey = (ByteBuffer) keySelector.getKey(timerElement);
      // We have to synchronize to ensure the state backend is not concurrently accessed by the
      // state requests
      try {
        stateBackendLock.lock();
        getKeyedStateBackend().setCurrentKey(encodedKey);
        if (timerData.getTimestamp().isAfter(BoundedWindow.TIMESTAMP_MAX_VALUE)) {
          timerInternals.deleteTimer(
              timerData.getNamespace(), timerData.getTimerId(), timerData.getDomain());
        } else {
          timerInternals.setTimer(timerData);
        }
      } finally {
        stateBackendLock.unlock();
      }
    } catch (Exception e) {
      throw new RuntimeException("Couldn't set timer", e);
    }
  }

  @Override
  protected void fireTimer(InternalTimer<ByteBuffer, TimerInternals.TimerData> timer) {
    final ByteBuffer encodedKey = timer.getKey();
    // We have to synchronize to ensure the state backend is not concurrently accessed by the state
    // requests
    try {
      stateBackendLock.lock();
      getKeyedStateBackend().setCurrentKey(encodedKey);
      super.fireTimer(timer);
    } finally {
      stateBackendLock.unlock();
    }
  }

  @Override
  public void dispose() throws Exception {
    // may be called multiple times when an exception is thrown
    if (stageContext != null) {
      // Remove the reference to stageContext and make stageContext available for garbage
      // collection.
      try (AutoCloseable bundleFactoryCloser = stageBundleFactory;
          AutoCloseable closable = stageContext) {
        // DoFnOperator generates another "bundle" for the final watermark
        // https://issues.apache.org/jira/browse/BEAM-5816
        super.dispose();
      } finally {
        stageContext = null;
      }
    }
  }

  @Override
  protected void addSideInputValue(StreamRecord<RawUnionValue> streamRecord) {
    @SuppressWarnings("unchecked")
    WindowedValue<KV<Void, Iterable<?>>> value =
        (WindowedValue<KV<Void, Iterable<?>>>) streamRecord.getValue().getValue();
    PCollectionView<?> sideInput = sideInputTagMapping.get(streamRecord.getValue().getUnionTag());
    sideInputHandler.addSideInputValue(sideInput, value.withValue(value.getValue().getValue()));
  }

  @Override
  protected DoFnRunner<InputT, OutputT> createWrappingDoFnRunner(
      DoFnRunner<InputT, OutputT> wrappedRunner) {
    sdkHarnessRunner =
        new SdkHarnessDoFnRunner<>(
            executableStage.getInputPCollection().getId(),
            stageBundleFactory,
            stateRequestHandler,
            progressHandler,
            outputManager,
            outputMap,
            (Coder<BoundedWindow>) windowingStrategy.getWindowFn().windowCoder(),
            this::setTimer,
            () -> FlinkKeyUtils.decodeKey(getCurrentKey(), keyCoder));

    return ensureStateCleanup(sdkHarnessRunner);
  }

  @Override
  public void processWatermark(Watermark mark) throws Exception {
    // Due to the asynchronous communication with the SDK harness,
    // a bundle might still be in progress and not all items have
    // yet been received from the SDK harness. If we just set this
    // watermark as the new output watermark, we could violate the
    // order of the records, i.e. pending items in the SDK harness
    // could become "late" although they were "on time".
    //
    // We can solve this problem using one of the following options:
    //
    // 1) Finish the current bundle and emit this watermark as the
    //    new output watermark. Finishing the bundle ensures that
    //    all the items have been processed by the SDK harness and
    //    received by the outputQueue (see below), where they will
    //    have been emitted to the output stream.
    //
    // 2) Put a hold on the output watermark for as long as the current
    //    bundle has not been finished. We have to remember to manually
    //    finish the bundle in case we receive the final watermark.
    //    To avoid latency, we should process this watermark again as
    //    soon as the current bundle is finished.
    //
    // Approach 1) is the easiest and gives better latency, yet 2)
    // gives better throughput due to the bundle not getting cut on
    // every watermark. So we have implemented 2) below.
    //
    if (sdkHarnessRunner.isBundleInProgress()) {
      if (mark.getTimestamp() >= BoundedWindow.TIMESTAMP_MAX_VALUE.getMillis()) {
        invokeFinishBundle();
        setPushedBackWatermark(Long.MAX_VALUE);
      } else {
        // It is not safe to advance the output watermark yet, so add a hold on the current
        // output watermark.
        backupWatermarkHold = Math.max(backupWatermarkHold, getPushbackWatermarkHold());
        setPushedBackWatermark(Math.min(currentOutputWatermark, backupWatermarkHold));
        super.setBundleFinishedCallback(
            () -> {
              try {
                LOG.debug("processing pushed back watermark: {}", mark);
                // at this point the bundle is finished, allow the watermark to pass
                // we are restoring the previous hold in case it was already set for side inputs
                setPushedBackWatermark(backupWatermarkHold);
                super.processWatermark(mark);
              } catch (Exception e) {
                throw new RuntimeException(
                    "Failed to process pushed back watermark after finished bundle.", e);
              }
            });
      }
    }
    super.processWatermark(mark);
  }

  private static class SdkHarnessDoFnRunner<InputT, OutputT>
      implements DoFnRunner<InputT, OutputT> {

    private final String mainInput;
    private final LinkedBlockingQueue<KV<String, OutputT>> outputQueue;
    private final StageBundleFactory stageBundleFactory;
    private final StateRequestHandler stateRequestHandler;
    private final BundleProgressHandler progressHandler;
    private final BufferedOutputManager<OutputT> outputManager;
    private final Map<String, TupleTag<?>> outputMap;
    /** Timer Output Pcollection id => TimerSpec. */
    private final Map<String, TimerSpec> timerOutputIdToSpecMap;

    private final Coder<BoundedWindow> windowCoder;
    private final BiConsumer<WindowedValue<InputT>, TimerInternals.TimerData> timerRegistration;
    private final Supplier<Object> keyForTimer;

    private RemoteBundle remoteBundle;
    private FnDataReceiver<WindowedValue<?>> mainInputReceiver;

    public SdkHarnessDoFnRunner(
        String mainInput,
        StageBundleFactory stageBundleFactory,
        StateRequestHandler stateRequestHandler,
        BundleProgressHandler progressHandler,
        BufferedOutputManager<OutputT> outputManager,
        Map<String, TupleTag<?>> outputMap,
        Coder<BoundedWindow> windowCoder,
        BiConsumer<WindowedValue<InputT>, TimerInternals.TimerData> timerRegistration,
        Supplier<Object> keyForTimer) {
      this.mainInput = mainInput;
      this.stageBundleFactory = stageBundleFactory;
      this.stateRequestHandler = stateRequestHandler;
      this.progressHandler = progressHandler;
      this.outputManager = outputManager;
      this.outputMap = outputMap;
      this.timerRegistration = timerRegistration;
      this.timerOutputIdToSpecMap = new HashMap<>();
      this.keyForTimer = keyForTimer;
      // Gather all timers from all transforms by their output pCollectionId which is unique
      for (Map<String, ProcessBundleDescriptors.TimerSpec> transformTimerMap :
          stageBundleFactory.getProcessBundleDescriptor().getTimerSpecs().values()) {
        for (ProcessBundleDescriptors.TimerSpec timerSpec : transformTimerMap.values()) {
          timerOutputIdToSpecMap.put(timerSpec.outputCollectionId(), timerSpec);
        }
      }
      this.windowCoder = windowCoder;
      this.outputQueue = new LinkedBlockingQueue<>();
    }

    @Override
    public void startBundle() {
      OutputReceiverFactory receiverFactory =
          new OutputReceiverFactory() {
            @Override
            public FnDataReceiver<OutputT> create(String pCollectionId) {
              return receivedElement -> {
                // handover to queue, do not block the grpc thread
                outputQueue.put(KV.of(pCollectionId, receivedElement));
              };
            }
          };

      try {
        remoteBundle =
            stageBundleFactory.getBundle(receiverFactory, stateRequestHandler, progressHandler);
        mainInputReceiver =
            Preconditions.checkNotNull(
                remoteBundle.getInputReceivers().get(mainInput),
                "Failed to retrieve main input receiver.");
      } catch (Exception e) {
        throw new RuntimeException("Failed to start remote bundle", e);
      }
    }

    @Override
    public void processElement(WindowedValue<InputT> element) {
      try {
        LOG.debug("Sending value: {}", element);
        mainInputReceiver.accept(element);
      } catch (Exception e) {
        throw new RuntimeException("Failed to process element with SDK harness.", e);
      }
      emitResults();
    }

    @Override
    public void onTimer(
        String timerId,
<<<<<<< HEAD
=======
        String timerFamilyId,
>>>>>>> 4fc924a8
        BoundedWindow window,
        Instant timestamp,
        Instant outputTimestamp,
        TimeDomain timeDomain) {
      Object timerKey = keyForTimer.get();
      Preconditions.checkNotNull(timerKey, "Key for timer needs to be set before calling onTimer");
      Preconditions.checkNotNull(remoteBundle, "Call to onTimer outside of a bundle");
      LOG.debug("timer callback: {} {} {} {}", timerId, window, timestamp, timeDomain);
      FnDataReceiver<WindowedValue<?>> timerReceiver =
          Preconditions.checkNotNull(
              remoteBundle.getInputReceivers().get(timerId),
              "No receiver found for timer %s",
              timerId);
      WindowedValue<KV<Object, Timer>> timerValue =
          WindowedValue.of(
              KV.of(timerKey, Timer.of(timestamp, new byte[0])),
              timestamp,
              Collections.singleton(window),
              PaneInfo.NO_FIRING);
      try {
        timerReceiver.accept(timerValue);
      } catch (Exception e) {
        throw new RuntimeException(
            String.format(Locale.ENGLISH, "Failed to process timer %s", timerReceiver), e);
      }
    }

    @Override
    public void finishBundle() {
      try {
        // TODO: it would be nice to emit results as they arrive, can thread wait non-blocking?
        // close blocks until all results are received
        remoteBundle.close();
        emitResults();
      } catch (Exception e) {
        throw new RuntimeException("Failed to finish remote bundle", e);
      } finally {
        remoteBundle = null;
      }
    }

    boolean isBundleInProgress() {
      return remoteBundle != null;
    }

    private void emitResults() {
      KV<String, OutputT> result;
      while ((result = outputQueue.poll()) != null) {
        final String outputPCollectionId = Preconditions.checkNotNull(result.getKey());
        TupleTag<?> tag = outputMap.get(outputPCollectionId);
        WindowedValue windowedValue =
            Preconditions.checkNotNull(
                (WindowedValue) result.getValue(),
                "Received a null value from the SDK harness for %s",
                outputPCollectionId);
        if (tag != null) {
          // process regular elements
          outputManager.output(tag, windowedValue);
        } else {
          TimerSpec timerSpec =
              Preconditions.checkNotNull(
                  timerOutputIdToSpecMap.get(outputPCollectionId),
                  "Unknown Pcollectionid %s",
                  outputPCollectionId);
          Timer timer =
              Preconditions.checkNotNull(
                  (Timer) ((KV) windowedValue.getValue()).getValue(),
                  "Received null Timer from SDK harness: %s",
                  windowedValue);
          LOG.debug("Timer received: {} {}", outputPCollectionId, timer);
          for (Object window : windowedValue.getWindows()) {
            StateNamespace namespace = StateNamespaces.window(windowCoder, (BoundedWindow) window);
            TimerInternals.TimerData timerData =
                TimerInternals.TimerData.of(
                    timerSpec.inputCollectionId(),
                    namespace,
                    timer.getTimestamp(),
                    timerSpec.getTimerSpec().getTimeDomain());
            timerRegistration.accept(windowedValue, timerData);
          }
        }
      }
    }

    @Override
    public DoFn<InputT, OutputT> getFn() {
      throw new UnsupportedOperationException();
    }
  }

  private DoFnRunner<InputT, OutputT> ensureStateCleanup(
      SdkHarnessDoFnRunner<InputT, OutputT> sdkHarnessRunner) {
    if (keyCoder == null) {
      // There won't be any state to clean up
      // (stateful functions have to be keyed)
      return sdkHarnessRunner;
    }
    // Takes care of state cleanup via StatefulDoFnRunner
    Coder windowCoder = windowingStrategy.getWindowFn().windowCoder();
    CleanupTimer<InputT> cleanupTimer =
        new CleanupTimer<>(
            timerInternals,
            stateBackendLock,
            windowingStrategy,
            keyCoder,
            windowCoder,
            getKeyedStateBackend());

    List<String> userStates =
        executableStage.getUserStates().stream()
            .map(UserStateReference::localName)
            .collect(Collectors.toList());

    KeyedStateBackend<ByteBuffer> stateBackend = getKeyedStateBackend();
    StateCleaner stateCleaner =
        new StateCleaner(userStates, windowCoder, () -> stateBackend.getCurrentKey());

    return new StatefulDoFnRunner<InputT, OutputT, BoundedWindow>(
        sdkHarnessRunner, windowingStrategy, cleanupTimer, stateCleaner) {
      @Override
      public void finishBundle() {
        // Before cleaning up state, first finish bundle for all underlying DoFnRunners
        super.finishBundle();
        // execute cleanup after the bundle is complete
        if (!stateCleaner.cleanupQueue.isEmpty()) {
          try {
            stateBackendLock.lock();
            stateCleaner.cleanupState(
                keyedStateInternals, (key) -> stateBackend.setCurrentKey(key));
          } finally {
            stateBackendLock.unlock();
          }
        }
      }
    };
  }

  static class CleanupTimer<InputT> implements StatefulDoFnRunner.CleanupTimer<InputT> {
    private static final String GC_TIMER_ID = "__user-state-cleanup__";

    private final TimerInternals timerInternals;
    private final Lock stateBackendLock;
    private final WindowingStrategy windowingStrategy;
    private final Coder keyCoder;
    private final Coder windowCoder;
    private final KeyedStateBackend<ByteBuffer> keyedStateBackend;

    CleanupTimer(
        TimerInternals timerInternals,
        Lock stateBackendLock,
        WindowingStrategy windowingStrategy,
        Coder keyCoder,
        Coder windowCoder,
        KeyedStateBackend<ByteBuffer> keyedStateBackend) {
      this.timerInternals = timerInternals;
      this.stateBackendLock = stateBackendLock;
      this.windowingStrategy = windowingStrategy;
      this.keyCoder = keyCoder;
      this.windowCoder = windowCoder;
      this.keyedStateBackend = keyedStateBackend;
    }

    @Override
    public Instant currentInputWatermarkTime() {
      return timerInternals.currentInputWatermarkTime();
    }

    @Override
    public void setForWindow(InputT input, BoundedWindow window) {
      Preconditions.checkNotNull(input, "Null input passed to CleanupTimer");
      // make sure this fires after any window.maxTimestamp() timers
      Instant gcTime = LateDataUtils.garbageCollectionTime(window, windowingStrategy).plus(1);
      // needs to match the encoding in prepareStateBackend for state request handler
      final ByteBuffer key = FlinkKeyUtils.encodeKey(((KV) input).getKey(), keyCoder);
      // Ensure the state backend is not concurrently accessed by the state requests
      try {
        stateBackendLock.lock();
        keyedStateBackend.setCurrentKey(key);
        timerInternals.setTimer(
            StateNamespaces.window(windowCoder, window),
            GC_TIMER_ID,
            "",
            gcTime,
            window.maxTimestamp(),
            TimeDomain.EVENT_TIME);
      } finally {
        stateBackendLock.unlock();
      }
    }

    @Override
    public boolean isForWindow(
        String timerId, BoundedWindow window, Instant timestamp, TimeDomain timeDomain) {
      boolean isEventTimer = timeDomain.equals(TimeDomain.EVENT_TIME);
      Instant gcTime = LateDataUtils.garbageCollectionTime(window, windowingStrategy).plus(1);
      return isEventTimer && GC_TIMER_ID.equals(timerId) && gcTime.equals(timestamp);
    }
  }

  static class StateCleaner implements StatefulDoFnRunner.StateCleaner<BoundedWindow> {

    private final List<String> userStateNames;
    private final Coder windowCoder;
    private final ArrayDeque<KV<ByteBuffer, BoundedWindow>> cleanupQueue;
    private final Supplier<ByteBuffer> currentKeySupplier;

    StateCleaner(
        List<String> userStateNames, Coder windowCoder, Supplier<ByteBuffer> currentKeySupplier) {
      this.userStateNames = userStateNames;
      this.windowCoder = windowCoder;
      this.currentKeySupplier = currentKeySupplier;
      this.cleanupQueue = new ArrayDeque<>();
    }

    @Override
    public void clearForWindow(BoundedWindow window) {
      // Executed in the context of onTimer(..) where the correct key will be set
      cleanupQueue.add(KV.of(currentKeySupplier.get(), window));
    }

    @SuppressWarnings("ByteBufferBackingArray")
    void cleanupState(StateInternals stateInternals, Consumer<ByteBuffer> keyContextConsumer) {
      while (!cleanupQueue.isEmpty()) {
        KV<ByteBuffer, BoundedWindow> kv = cleanupQueue.remove();
        if (LOG.isDebugEnabled()) {
          LOG.debug("State cleanup for {} {}", Arrays.toString(kv.getKey().array()), kv.getValue());
        }
        keyContextConsumer.accept(kv.getKey());
        for (String userState : userStateNames) {
          StateNamespace namespace = StateNamespaces.window(windowCoder, kv.getValue());
          StateTag<BagState<Void>> bagStateStateTag = StateTags.bag(userState, VoidCoder.of());
          BagState<?> state = stateInternals.state(namespace, bagStateStateTag);
          state.clear();
        }
      }
    }
  }

  /**
   * Eagerly create the user state to work around https://jira.apache.org/jira/browse/FLINK-12653.
   */
  private static void initializeUserState(
      ExecutableStage executableStage, @Nullable KeyedStateBackend keyedStateBackend) {
    executableStage
        .getUserStates()
        .forEach(
            ref -> {
              try {
                keyedStateBackend.getOrCreateKeyedState(
                    StringSerializer.INSTANCE,
                    new ListStateDescriptor<>(
                        ref.localName(), new CoderTypeSerializer<>(ByteStringCoder.of())));
              } catch (Exception e) {
                throw new RuntimeException("Couldn't initialize user states.", e);
              }
            });
  }

  private static class NoOpDoFn<InputT, OutputT> extends DoFn<InputT, OutputT> {
    @ProcessElement
    public void doNothing(ProcessContext context) {}
  }
}<|MERGE_RESOLUTION|>--- conflicted
+++ resolved
@@ -662,10 +662,7 @@
     @Override
     public void onTimer(
         String timerId,
-<<<<<<< HEAD
-=======
         String timerFamilyId,
->>>>>>> 4fc924a8
         BoundedWindow window,
         Instant timestamp,
         Instant outputTimestamp,
